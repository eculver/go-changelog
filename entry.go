--- conflicted
+++ resolved
@@ -165,7 +165,6 @@
 	entries := NewEntryList(len(entryCandidates))
 	errg := new(errgroup.Group)
 	for name := range entryCandidates {
-<<<<<<< HEAD
 		// curry the name parameter
 		fn := func(n string) func() error {
 			return func() error {
@@ -181,11 +180,11 @@
 				}
 				log, err := r.Log(&git.LogOptions{FileName: &fp})
 				if err != nil {
-					return err
+					return fmt.Errorf("error fetching git log for %s: %w", name, err)
 				}
 				lastChange, err := log.Next()
 				if err != nil {
-					return err
+					return fmt.Errorf("error fetching next git log: %w", err)
 				}
 				entries.Append(&Entry{
 					Issue: n,
@@ -197,32 +196,6 @@
 			}
 		}
 		errg.Go(fn(name))
-=======
-		fp := filepath.Join(dir, name)
-		f, err := wt.Filesystem.Open(fp)
-		if err != nil {
-			return nil, fmt.Errorf("error opening file at %s: %w", name, err)
-		}
-		contents, err := ioutil.ReadAll(f)
-		f.Close()
-		if err != nil {
-			return nil, fmt.Errorf("error reading file at %s: %w", name, err)
-		}
-		log, err := r.Log(&git.LogOptions{FileName: &fp})
-		if err != nil {
-			return nil, fmt.Errorf("error fetching git log for %s: %w", name, err)
-		}
-		lastChange, err := log.Next()
-		if err != nil {
-			return nil, fmt.Errorf("error fetching next git log: %w", err)
-		}
-		entries = append(entries, Entry{
-			Issue: name,
-			Body:  string(contents),
-			Date:  lastChange.Author.When,
-			Hash:  lastChange.Hash.String(),
-		})
->>>>>>> 2e63afcf
 	}
 	if err := errg.Wait(); err != nil {
 		return nil, err
